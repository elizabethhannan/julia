## multi.jl - multiprocessing
##
## julia starts with one process, and processors can be added using:
##   addprocs_local(n)                     using exec
##   addprocs_ssh({"host1","host2",...})   using remote execution
##   addprocs_sge(n)                       using Sun Grid Engine batch queue
##
## remote_call(w, func, args...) -
##     tell a worker to call a function on the given arguments.
##     returns a RemoteRef to the result.
##
## remote_do(w, f, args...) - remote function call with no result
##
## wait(rr) - wait for a RemoteRef to be finished computing
##
## fetch(rr) - wait for and get the value of a RemoteRef
##
## remote_call_fetch(w, func, args...) - faster fetch(remote_call(...))
##
## pmap(func, lst) -
##     call a function on each element of lst (some 1-d thing), in
##     parallel.
##
## RemoteRef() - create an uninitialized RemoteRef on the local processor
##
## RemoteRef(p) - ...or on a particular processor
##
## put(r, val) - store a value to an uninitialized RemoteRef
##
## @spawn expr -
##     evaluate expr somewhere. returns a RemoteRef. all variables in expr
##     are copied to the remote processor.
##
## @spawnat p expr - @spawn specifying where to run
##
## @spawnlocal expr -
##     run expr as an asynchronous task on the local processor
##
## @parallel (r) for i=1:n ... end -
##     parallel loop. the results from each iteration are reduced using (r).
##
## @everywhere expr - run expr everywhere.

# todo:
# - more indexing
# * take() to empty a Ref (full/empty variables)
# * have put() wait on non-empty Refs
# - removing nodes
# - more dynamic scheduling
# * fetch/wait latency seems to be excessive
# * message aggregation
# - timer events
# - send pings at some interval to detect failed/hung machines
# - integrate event loop with other kinds of i/o (non-messages)
# ? method_missing for waiting (ref/assign/localdata seems to cover a lot)
# * serializing closures
# * recover from i/o errors
# * handle remote execution errors
# * all-to-all communication
# * distributed GC
# * call&wait and call&fetch combined messages
# * aggregate GC messages
# * dynamically adding nodes (then always start with 1 and grow)
# * add readline to event loop
# * GOs/darrays on a subset of nodes

_jl_work_cb_handle = dummySingleAsync

## workers and message i/o ##

function send_msg_unknown(s::Stream, kind, args)
    error("attempt to send to unknown socket")
end

function send_msg(s::Stream, kind, args...)
    id = worker_id_from_socket(s)
    if id > -1
        return send_msg(worker_from_id(id), kind, args...)
    end
    send_msg_unknown(s, kind, args)
end

function send_msg_now(s::Stream, kind, args...)
    id = worker_id_from_socket(s)
    if id > -1
        return send_msg_now(worker_from_id(id), kind, args...)
    end
    send_msg_unknown(s, kind, args)
end

type Worker
    host::String
    port::Uint16
    socket::TcpSocket
    sendbuf::Buffer
    del_msgs::Array{Any,1}
    add_msgs::Array{Any,1}
    id::Int
    gcflag::Bool
    
    Worker(host::String,port::Integer)=Worker(cstring(host),uint16(port))
    Worker(host::ByteString, port::Uint16)=Worker(host, port, connect_to_host(host,port))

    Worker(host::String,port::Uint16,sock::TcpSocket,id) = new(host, port, sock, DynamicBuffer(),
                                       {}, {}, id, false)
    Worker(host::String,port::Integer,sock::TcpSocket,id)=Worker(host,uint16(port),sock,id)
    Worker(host,port,sock) = Worker(host,port,sock,0)
end

function send_msg_now(w::Worker, kind, args...)
    send_msg_(w, kind, args, true)
end

function send_msg(w::Worker, kind, args...)
    send_msg_(w, kind, args, false)
end

function flush_gc_msgs(w::Worker)
    w.gcflag = false
    msgs = w.add_msgs
    if !isempty(msgs)
        del_all(w.add_msgs)
        remote_do(w, add_clients, msgs...)
    end

    msgs = w.del_msgs
    if !isempty(msgs)
        del_all(w.del_msgs)
        #print("sending delete of $msgs\n")
        remote_do(w, del_clients, msgs...)
    end
end

#TODO: Move to different Thread
function enq_send_req(sock::TcpSocket,buf,now::Bool)
    len=position(buf)
    write(sock,pointer(takebuf_array(buf)),len)
    #TODO implement "now"
end

function send_msg_(w::Worker, kind, args, now::Bool)
    buf = w.sendbuf
    #ccall(:jl_buf_mutex_lock, Void, (Ptr{Void},), buf.ios)
    serialize(buf, kind)
    for arg in args
        serialize(buf, arg)
    end
    #ccall(:jl_buf_mutex_unlock, Void, (Ptr{Void},), buf.ios)

    if !now && w.gcflag
        flush_gc_msgs(w)
    else
        enq_send_req(w.socket,buf,now)
    end
end

function flush_gc_msgs()
    for w = (PGRP::ProcessGroup).workers
        if isa(w,Worker)
            k = w::Worker
            if k.gcflag
                flush_gc_msgs(k)
            end
        end
    end
end

## process group creation ##

type LocalProcess
end

type Location
    host::String
    port::Int16
    Location(h,p::Integer) = new(h,int16(p))
end

type ProcessGroup
    myid::Int
    workers::Array{Any,1}
    locs::Array{Any,1}
    np::Int

    # global references
    refs::Dict

    function ProcessGroup(myid::Integer, w::Array{Any,1}, locs::Array{Any,1})
        return new(myid, w, locs, length(w), Dict())
    end
end

function add_workers(PGRP::ProcessGroup, w::Array{Any,1})
    n = length(w)
    locs = map(x->Location(x.host,x.port), w)
    # NOTE: currently only node 1 can add new nodes, since nobody else
    # has the full list of address:port
<<<<<<< HEAD
    newlocs = append(PGRP.locs, locs)
=======
    newlocs = [PGRP.locs, locs]
    sockets = Dict()
    handler = fd->message_handler(fd, sockets)
>>>>>>> 4f692899
    for i=1:n
        push(PGRP.workers, w[i])
        w[i].id = PGRP.np+i
        send_msg_now(w[i], w[i].id, newlocs)
        d=Deserializer((this)->message_handler_loop(true,this),w[i].socket)
        w[i].socket.readcb = (args...)->message_handler(d,args...)
        start_reading(w[i].socket)
    end
    PGRP.locs = newlocs
    PGRP.np += n
    PGRP
end

function _jl_join_pgroup(myid, locs)
    # joining existing process group
    np = length(locs)
    w = cell(np)
    w[myid] = LocalProcess()
    for i = 2:(myid-1)
        w[i] = Worker(locs[i].host, locs[i].port)
        w[i].id = i
        d=Deserializer((this)->message_handler_loop(true,this),w[i].socket)
        w[i].socket.readcb = (args...)->message_handler(d,args...)
        start_reading(w[i].socket)
        send_msg_now(w[i], :identify_socket, myid)
    end
    for i = (myid+1):np
        w[i] = nothing
    end
    ProcessGroup(myid, w, locs)
end

myid() = (global PGRP; (PGRP::ProcessGroup).myid)
nprocs() = (global PGRP; (PGRP::ProcessGroup).np)

function worker_id_from_socket(s)
    global PGRP
    for i=1:nprocs()
        w = (PGRP::ProcessGroup).workers[i]
        if isa(w,Worker)
            if is(s, w.socket) || is(s, w.sendbuf)
                return i
            end
        end
    end
    if isa(s,IOStream) && fd(s)==-1
        # serializing to a local buffer
        return myid()
    end
    return -1
end

function worker_from_id(id)
    global PGRP
    (PGRP::ProcessGroup).workers[id]
end

# establish a Worker connection for processes that connected to us
function _jl_identify_socket(otherid, fd, sock)
    global PGRP
    i = otherid
    #locs = PGRP.locs
    @assert i > PGRP.myid
    d = i-length(PGRP.workers)
    if d > 0
        grow(PGRP.workers, d)
        PGRP.workers[(end-d+1):end] = nothing
        PGRP.np += d
    end
    PGRP.workers[i] = Worker("", 0, fd, sock, i)
    #write(stdout_stream, "$(PGRP.myid) heard from $i\n")
    nothing
end

## remote refs and core messages: do, call, fetch, wait, ref, put ##

const _jl_client_refs = WeakKeyDict()

type RemoteRef
    where::Int
    whence::Int
    id::Int
    # TODO: cache value if it's fetched, but don't serialize the cached value

    function RemoteRef(w, wh, id)
        r = new(w,wh,id)
        found = key(_jl_client_refs, r, false)
        if !is(found,false)
            return found
        end
        _jl_client_refs[r] = true
        finalizer(r, send_del_client)
        r
    end

    REQ_ID::Int = 0
    function RemoteRef(pid::Integer)
        rr = RemoteRef(pid, myid(), REQ_ID)
        REQ_ID += 1
        if mod(REQ_ID,200) == 0
            # force gc after making a lot of refs since they take up
            # space on the machine where they're stored, yet the client
            # is responsible for freeing them.
            gc()
        end
        rr
    end

    RemoteRef(w::LocalProcess) = RemoteRef(myid())
    RemoteRef(w::Worker) = RemoteRef(w.id)
    RemoteRef() = RemoteRef(myid())

    global WeakRemoteRef
    function WeakRemoteRef(w, wh, id)
        return new(w, wh, id)
    end

    function WeakRemoteRef(pid::Integer)
        rr = WeakRemoteRef(pid, myid(), REQ_ID)
        REQ_ID += 1
        if mod(REQ_ID,200) == 0
            gc()
        end
        rr
    end

    WeakRemoteRef(w::LocalProcess) = WeakRemoteRef(myid())
    WeakRemoteRef(w::Worker) = WeakRemoteRef(w.id)
    WeakRemoteRef() = WeakRemoteRef(myid())
end

hash(r::RemoteRef) = hash(r.whence)+3*hash(r.id)
isequal(r::RemoteRef, s::RemoteRef) = (r.whence==s.whence && r.id==s.id)

rr2id(r::RemoteRef) = (r.whence, r.id)

bottom_func() = assert(false)

function lookup_ref(id)
    GRP = PGRP::ProcessGroup
    wi = get(GRP.refs, id, ())
    if is(wi, ())
        # first we've heard of this ref
        wi = WorkItem(bottom_func)
        # this WorkItem is just for storing the result value
        GRP.refs[id] = wi
        add(wi.clientset, id[1])
    end
    wi
end

# is a ref uninitialized? (for locally-owned refs only)
#function ref_uninitialized(id)
#    wi = lookup_ref(id)
#    !wi.done && is(wi.thunk,bottom_func)
#end
#ref_uninitialized(r::RemoteRef) = (assert(r.where==myid());
#                                   ref_uninitialized(rr2id(r)))

function isready(rr::RemoteRef)
    rid = rr2id(rr)
    if rr.where == myid()
        lookup_ref(rid).done
    else
        remote_call_fetch(rr.where, id->lookup_ref(id).done, rid)
    end
end

function del_client(id, client)
    global PGRP
    wi = lookup_ref(id)
    del(wi.clientset, client)
    if isempty(wi.clientset)
        del((PGRP::ProcessGroup).refs, id)
        #print("$(myid()) collected $id\n")
    end
    nothing
end

function del_clients(pairs::(Any,Any)...)
    for p in pairs
        del_client(p[1], p[2])
    end
end

function send_del_client(rr::RemoteRef)
    if rr.where == myid()
        del_client(rr2id(rr), myid())
    else
        w = worker_from_id(rr.where)
        push(w.del_msgs, (rr2id(rr), myid()))
        w.gcflag = true
    end
end

function add_client(id, client)
    wi = lookup_ref(id)
    add(wi.clientset, client)
    nothing
end

function add_clients(pairs::(Any,Any)...)
    for p in pairs
        add_client(p[1], p[2])
    end
end

function send_add_client(rr::RemoteRef, i)
    if rr.where == myid()
        add_client(rr2id(rr), i)
    elseif i != rr.where
        # don't need to send add_client if the message is already going
        # to the processor that owns the remote ref. it will add_client
        # itself inside deserialize().
        w = worker_from_id(rr.where)
        push(w.add_msgs, (rr2id(rr), i))
        w.gcflag = true
    end
end

function serialize(s, rr::RemoteRef)
    i = worker_id_from_socket(s)
    if i != -1
        send_add_client(rr, i)
    end
    invoke(serialize, (Any, Any), s, rr)
end

type GORef
    whence
    id
end

# special type for serializing references to GlobalObjects.
# Needed because we want to always wait for the G.O. to be computed and
# return it. in contrast, deserialize() for RemoteRef needs to avoid waiting
# on uninitialized RemoteRefs since that might cause a deadlock, while G.O.s
# are a special case where we know waiting on the RR is OK.
function deserialize(s, t::Type{GORef})
    gr = force(invoke(deserialize, (Any, CompositeKind), s, t))
    rid = (gr.whence, gr.id)
    add_client(rid, myid())
    function ()
        wi = lookup_ref(rid)
        if !wi.done
            wait(WeakRemoteRef(myid(), rid[1], rid[2]))
        end
        v = wi.result
        if isa(v,WeakRef)
            v = v.value
        end
        assert(isa(v,GlobalObject))
        return v.local_identity
    end
end

function deserialize(s, t::Type{RemoteRef})
    rr = force(invoke(deserialize, (Any, CompositeKind), s, t))
    rid = rr2id(rr)
    where = rr.where
    if where == myid()
        add_client(rid, myid())
    end
    function ()
        if where == myid()
            wi = lookup_ref(rid)
            if !wi.done
                if !is(wi.thunk,bottom_func)
                    #println("$(myid()) waiting for $where,$(rid[1]),$(rid[2])")
                    wait(WeakRemoteRef(where, rid[1], rid[2]))
                    #println("...ok")
                else
                    return RemoteRef(where, rid[1], rid[2])
                end
            end
            v = wi.result
            # NOTE: this duplicates work_result()
            if isa(v,WeakRef)
                v = v.value
            end
            if isa(v,GlobalObject)
                if !anyp(r->(r.whence==rid[1] && r.id==rid[2]), v.refs)
                    # ref not part of the GlobalObject, so it needs to
                    # manage its own lifetime
                    RemoteRef(where, rid[1], rid[2])
                else
                    # here the GlobalObject's finalizer will handle removing
                    # the client ref we added with add_client above.
                end
                v = v.local_identity
            else
                # make a RemoteRef so a finalizer is set up to remove us
                # as a client. the RR has been converted to its value, so
                # we don't need it any more unless there is another reference
                # to this RR somewhere on our system.
                RemoteRef(where, rid[1], rid[2])
            end
            return v
        else
            # make sure this rr gets added to the _jl_client_refs table
            RemoteRef(where, rid[1], rid[2])
        end
    end
end

schedule_call(rid, f_thk, args_thk) =
    schedule_call(rid, ()->apply(force(f_thk),force(args_thk)))

function schedule_call(rid, thunk)
    global PGRP
    wi = WorkItem(thunk)
    (PGRP::ProcessGroup).refs[rid] = wi
    add(wi.clientset, rid[1])
    enq_work(wi)
    wi
end

#localize_ref(b::Box) = Box(localize_ref(b.contents))

#function localize_ref(r::RemoteRef)
#    if r.where == myid()
#        fetch(r)
#    else
#        r
#    end
#end

#localize_ref(x) = x

# make a thunk to call f on args in a way that simulates what would happen if
# the function were sent elsewhere
function local_remote_call_thunk(f, args)
    if isempty(args)
        return f
    end
    return ()->f(args...)

    # TODO: this seems to be capable of causing deadlocks by waiting on
    # Refs buried inside the closure that we don't want to wait on yet.
    # linfo = ccall(:jl_closure_linfo, Any, (Any,), f)
    # if isa(linfo,LambdaStaticData)
    #     env = ccall(:jl_closure_env, Any, (Any,), f)
    #     buf = memio()
    #     serialize(buf, env)
    #     seek(buf, 0)
    #     env = force(deserialize(buf))
    #     f = ccall(:jl_new_closure, Any, (Ptr{Void}, Any, Any),
    #               C_NULL, env, linfo)::Function
    # end
    # f(map(localize_ref,args)...)
end

function remote_call(w::LocalProcess, f, args...)
    rr = RemoteRef(w)
    schedule_call(rr2id(rr), local_remote_call_thunk(f,args))
    rr
end

function remote_call(w::Worker, f, args...)
    rr = RemoteRef(w)
    #println("$(myid()) asking for $rr")
    send_msg(w, :call, rr2id(rr), f, args)
    rr
end

remote_call(id::Integer, f, args...) = remote_call(worker_from_id(id), f, args...)

# faster version of fetch(remote_call(...))
function remote_call_fetch(w::LocalProcess, f, args...)
    rr = WeakRemoteRef(w)
    oid = rr2id(rr)
    wi = schedule_call(oid, local_remote_call_thunk(f,args))
    wi.notify = ((), :call_fetch, oid, wi.notify)
    force(yieldto(Scheduler, WaitFor(:call_fetch, rr)))
end

function remote_call_fetch(w::Worker, f, args...)
    # can be weak, because the program will have no way to refer to the Ref
    # itself, it only gets the result.
    rr = WeakRemoteRef(w)
    oid = rr2id(rr)
    send_msg(w, :call_fetch, oid, f, args)
    force(yieldto(Scheduler, WaitFor(:call_fetch, rr)))
end

remote_call_fetch(id::Integer, f, args...) =
    remote_call_fetch(worker_from_id(id), f, args...)

# faster version of wait(remote_call(...))
remote_call_wait(w::LocalProcess, f, args...) = wait(remote_call(w,f,args...))

function remote_call_wait(w::Worker, f, args...)
    rr = RemoteRef(w)
    oid = rr2id(rr)
    send_msg(w, :call_wait, oid, f, args)
    yieldto(Scheduler, WaitFor(:wait, rr))
end

remote_call_wait(id::Integer, f, args...) =
    remote_call_wait(worker_from_id(id), f, args...)

function remote_do(w::LocalProcess, f, args...)
    # the LocalProcess version just performs in local memory what a worker
    # does when it gets a :do message.
    # same for other messages on LocalProcess.
    enq_work(WorkItem(local_remote_call_thunk(f, args)))
    nothing
end

function remote_do(w::Worker, f, args...)
    send_msg(w, :do, f, args)
    nothing
end

remote_do(id::Integer, f, args...) = remote_do(worker_from_id(id), f, args...)

function sync_msg(verb::Symbol, r::RemoteRef)
    pg = (PGRP::ProcessGroup)
    oid = rr2id(r)
    if r.where==myid() || isa(pg.workers[r.where], LocalProcess)
        wi = lookup_ref(oid)
        if wi.done
            if is(verb,:fetch)
                return work_result(wi)
            else
                return r
            end
        else
            # add to WorkItem's notify list
            wi.notify = ((), verb, oid, wi.notify)
        end
    else
        send_msg(pg.workers[r.where], verb, oid)
    end
    # yield to event loop, return here when answer arrives
    v = yieldto(Scheduler, WaitFor(verb, r))
    return is(verb,:fetch) ? force(v) : r
end

wait(r::RemoteRef) = sync_msg(:wait, r)
fetch(r::RemoteRef) = sync_msg(:fetch, r)
fetch(x::ANY) = x

# writing to an uninitialized ref
function put_ref(rid, val::ANY)
    wi = lookup_ref(rid)
    if wi.done
        wi.notify = ((), :take, rid, wi.notify)
        yieldto(Scheduler, WaitFor(:take, RemoteRef(myid(), rid[1], rid[2])))
    end
    wi.result = val
    wi.done = true
    notify_done(wi)
end

function put(rr::RemoteRef, val::ANY)
    rid = rr2id(rr)
    if rr.where == myid()
        put_ref(rid, val)
    else
        remote_call_fetch(rr.where, put_ref, rid, val)
    end
    val
end

function take_ref(rid)
    wi = lookup_ref(rid)
    if !wi.done
        wait(RemoteRef(myid(), rid[1], rid[2]))
    end
    val = wi.result
    wi.done = false
    notify_empty(wi)
    val
end

function take(rr::RemoteRef)
    rid = rr2id(rr)
    if rr.where == myid()
        take_ref(rid)
    else
        remote_call_fetch(rr.where, take_ref, rid)
    end
end

## work queue ##

type WorkItem
    thunk::Function
    task   # the Task working on this item, or ()
    done::Bool
    result
    notify::Tuple
    argument  # value to pass task next time it is restarted
    clientset::IntSet

    WorkItem(thunk::Function) = new(thunk, (), false, (), (), (), IntSet())
    WorkItem(task::Task) = new(()->(), task, false, (), (), (), IntSet())
end

function work_result(w::WorkItem)
    v = w.result
    if isa(v,WeakRef)
        v = v.value
    end
    if isa(v,GlobalObject)
        v = v.local_identity
    end
    v
end

type WaitFor
    msg::Symbol
    rr
end

function enq_work(wi::WorkItem)
    global Workqueue, _jl_work_cb_handle
    enqueue(Workqueue, wi)
    #queueAsync(_jl_work_cb_handle)
end

enq_work(f::Function) = enq_work(WorkItem(f))
enq_work(t::Task) = enq_work(WorkItem(t))

function perform_work()
    global Workqueue
    job = pop(Workqueue)
    perform_work(job)
end

function perform_work(job::WorkItem)
    global Waiting, Workqueue
    local result
    try
        if isa(job.task,Task)
            # continuing interrupted work item
            arg = job.argument
            job.argument = ()
            result = is(arg,()) ? yieldto(job.task) : yieldto(job.task, arg)
        else
            job.task = Task(job.thunk)
            job.task.tls = nothing
            result = yieldto(job.task)
        end
    catch e
        #show(e)
        print("exception on ", myid(), ": ")
        show(e)
        println()
        result = e
    end
    if istaskdone(job.task)
        # job done
        job.done = true
        job.result = result
    end
    if job.done
        job.task = ()
        # do notifications
        notify_done(job)
        job.thunk = bottom_func  # avoid reference retention
    elseif isa(result,WaitFor)
        # add to waiting set to wait on a sync event
        wf::WaitFor = result
        rr = wf.rr
        #println("$(myid()) waiting for $rr")
        oid = rr2id(rr)
        waitinfo = (wf.msg, job, rr)
        waiters = get(Waiting, oid, false)
        if isequal(waiters,false)
            Waiting[oid] = {waitinfo}
        else
            push(waiters, waitinfo)
        end
    else
        # otherwise return to queue
        enq_work(job)
    end
end

function deliver_result(sock::Stream, msg, oid, value)
    #print("$(myid()) sending result $oid\n")
    if is(msg,:fetch) || is(msg,:call_fetch)
        val = value
    else
        @assert is(msg, :wait)
        val = oid
    end
    try
        send_msg_now(sock, :result, msg, oid, val)
    catch e
        # send exception in case of serialization error; otherwise
        # request side would hang.
        send_msg_now(sock, :result, msg, oid, e)
    end
end

deliver_result(sock::Deserializer,msg,oid,value) = deliver_result(sock.stream,msg,oid,value)

const _jl_empty_cell_ = {}
function deliver_result(sock::(), msg, oid, value_thunk)
    global Waiting
    # restart task that's waiting on oid
    jobs = get(Waiting, oid, _jl_empty_cell_)
    for i = 1:length(jobs)
        j = jobs[i]
        if j[1]==msg
            job = j[2]
            job.argument = value_thunk
            enq_work(job)
            del(jobs, i)
            break
        end
    end
    if isempty(jobs) && !is(jobs,_jl_empty_cell_)
        del(Waiting, oid)
    end
    nothing
end

notify_done (job::WorkItem) = notify_done(job, false)
notify_empty(job::WorkItem) = notify_done(job, true)

# notify waiters that a certain job has finished or Ref has been emptied
function notify_done(job::WorkItem, take)
    newnot = ()
    while !is(job.notify,())
        (sock, msg, oid, job.notify) = job.notify
        if take == is(msg,:take)
            let wr = work_result(job)
                if is(sock,())
                    deliver_result(sock, msg, oid, ()->wr)
                else
                    deliver_result(sock, msg, oid, wr)
                end
                if is(msg,:call_fetch)
                    # can delete the ref right away since we know it is
                    # unreferenced by the client
                    del((PGRP::ProcessGroup).refs, oid)
                end
            end
        else
            newnot = (sock, msg, oid, newnot)
        end
    end
    job.notify = newnot
    nothing
end

## message event handlers ##

# activity on accept fd
function accept_handler(server::TcpSocket,status::Int32,isclient)
    if(status == -1)
        error("An error occured during the creation of the server")
    end
    client = TcpSocket()
    err = accept(server,client)
    if err!=0
        print("accept error: ", _uv_lasterror(globalEventLoop()), "\n")
    else
        first = true# isempty(sockets)
        d=Deserializer((this::Deserializer)->message_handler_loop(isclient,this),client)
        client.readcb = (args...)->message_handler(d,args...)
        start_reading(client)
    end
end

type DisconnectException <: Exception end

function message_handler_loop(isclient,this::Deserializer)
    global PGRP
    refs = (PGRP::ProcessGroup).refs
    this.task=current_task()
    first = !isclient
    while true
        if(first)
            # first connection; get process group info from client
            _myid = force(deserialize(this))
            locs = force(deserialize(this))
            print("\nLocation: ",locs,"\nId:",_myid,"\n")
            PGRP = _jl_join_pgroup(_myid, locs)
            println("tt1")
            PGRP.workers[1] = Worker("", 0, this.stream, 1)
            println("tt2")
            first=false
	else
	try
            msg = force(deserialize(this))
            #print("$(myid()) got $msg\n")
            # handle message
            if is(msg, :call) || is(msg, :call_fetch) || is(msg, :call_wait)
                id = force(deserialize(this))
                f = deserialize(this)
                args = deserialize(this)
                #print("$(myid()) got call $id\n")
                wi = schedule_call(id, f, args)
                if is(msg, :call_fetch)
                    wi.notify = (this, :call_fetch, id, wi.notify)
                elseif is(msg, :call_wait)
                    wi.notify = (this, :wait, id, wi.notify)
                end
            elseif is(msg, :do)
                f = deserialize(this)
                args = deserialize(this)
                #print("$(myid()) got $args\n")
                let func=f, ar=args
                    enq_work(WorkItem(()->apply(force(func),force(ar))))
                end
            elseif is(msg, :result)
                # used to deliver result of wait or fetch
                mkind = force(deserialize(this))
                oid = force(deserialize(this))
                val = deserialize(this)
                deliver_result((), mkind, oid, val)
            elseif is(msg, :identify_socket)
                otherid = force(deserialize(this))
                _jl_identify_socket(otherid, fd, this)
            else
                # the synchronization messages
                oid = force(deserialize(this))::(Int,Int)
                wi = lookup_ref(oid)
                if wi.done
                    deliver_result(this.stream, msg, oid, work_result(wi))
                else
                    # add to WorkItem's notify list
                    # TODO: should store the worker here, not the socket,
                    # so we don't need to look up the worker later
                    wi.notify = (this, msg, oid, wi.notify)
                end
            end
        catch e
            if isa(e,EOFError)
                #print("eof. $(myid()) exiting\n")
                stop_reading(this.stream)
                # TODO: remove machine from group
                throw(DisconnectException())
            else
		throw(e) 
                #print("deserialization error: ", e, "\n")
                #while nb_available(sock) > 0 #|| select(sock)
                #    read(sock, Uint8)
                #end
            end
        end
	end
    end
end

# activity on message socket
function message_handler(ds::Deserializer,handle::TcpSocket)
    ds.buf          =   handle.buffer.data
    ds.buflen       =   handle.buffer.ptr
    ds.pos          =   1
    ds.returntask   =   current_task()
    yieldto(ds.task)
    handle.buffer.ptr = 1 #reuse buffer
end

## worker creation and setup ##

# the entry point for julia worker processes. does not return.
# argument is descriptor to write listening port # to.
start_worker() = start_worker(STDOUT)
function start_worker(out::Stream)
    default_port = uint16(9009)
    worker_sockets = Dict()
    (actual_port,sock) = open_any_tcp_port(default_port,(handle,status)->accept_handler(handle,status,false))
    write(out, "julia_worker:")  # print header
    write(out, "$(dec(actual_port))#") # print port
    write(out, "localhost")      #TODO: print hostname
    write(out, '\n')
    # close stdin; workers will not use it
    #close(STDIN)

    global const Scheduler = current_task()


    try
        event_loop(false)
    catch e
        print("unhandled exception on $(myid()): $e\nexiting.\n")
    end

    close(sock)
    exit(0)
end

# establish an SSH tunnel to a remote worker
# returns P such that localhost:P connects to host:port
# function worker_tunnel(host, port)
#     localp = 9201
#     while !success(`ssh -f -o ExitOnForwardFailure=yes julia@$host -L $localp:$host:$port -N`)
#         localp += 1
#     end
#     localp
# end

function writeback(handle,nread,base,buflen)
    if(nread>0)
        _write(STDOUT,base,nread)
    end
end

function _parse_conninfo(ps,w,i::Int,todo,stream::AsyncStream)
    println("readcb")
    m = match(r"^julia_worker:(\d+)#(.*)", ascii(take_line(stream.buffer)))
    println(m)
    if m != nothing
        println("ok")
        port = parse_int(Uint16, m.captures[1])
        println("trace")
        hostname::ByteString = m.captures[2]
        println("trace2")
        w[i] = Worker(hostname, port)
        sock = w[i].socket
        println("trace3")
        notify_content_accepted(stream.buffer,false)
        old_buffer = stream.buffer
        stream.buffer = DynamicBuffer()
        stream.buffer.data = old_buffer.data
        stream.buffer.ptr = old_buffer.ptr
        stream.readcb = x->(println(ascii(stream.buffer.data[1:stream.buffer.ptr]));stream.buffer.ptr=1)
        todo[1]-=1
        println(todo[1])
        if(todo[1]<=0)
            ps.exit_code=0
        end
    end
    true
end

function start_remote_workers(machines, cmds)
    n = length(cmds)
    outs = cell(n)
    w = cell(n)
    pps = Array(Process,n)
    todo = [int32(n)]
    for i=1:n
        ostream,ps = read_from(cmds[i])
        ostream.readcb = (stream)->(_parse_conninfo(ps,w,i,todo,stream);true)
        ostream.buffer = LineBuffer()
        # redirect console output from workers to the client's stdout
        start_reading(ostream)
        pps[i] = ps
    end
    print(length(_jl_wait_for))
    wait(pps)
    w
end

function worker_ssh_cmd(host)
    `ssh -n $host "bash -l -c \"cd $JULIA_HOME && ./julia-release-basic --worker\""`
end #func

function worker_ssh_cmd(host, key)
    `ssh -i $key -n $host "bash -l -c \"cd $JULIA_HOME && ./julia-release-basic --worker\""`
end #func

function addprocs_ssh(machines) 
    add_workers(PGRP, start_remote_workers(machines, map(worker_ssh_cmd, machines)))
end #func

function addprocs_ssh(machines, keys)
    if !(isa(keys, Array)) && isa(machines,Array)
        key = keys
        keys = [ key for x = 1:numel(machines)]
        cmdargs = { {machines[x],keys[x]} for x = 1:numel(machines)}
    else
        cmdargs = {{machines,keys}}
    end #if/else
    add_workers(PGRP, start_remote_workers(machines, map(x->worker_ssh_cmd(x[1],x[2]), cmdargs)))
end #func

worker_local_cmd() = `$JULIA_HOME/julia-release-basic --worker`

addprocs_local(np::Integer) =
    add_workers(PGRP, start_remote_workers({ "localhost" for i=1:np },
                                           { worker_local_cmd() for i=1:np }))


function start_sge_workers(n)
    home = JULIA_HOME
    sgedir = "$home/SGE"
    run(`mkdir -p $sgedir`)
    qsub_cmd = `qsub -N JULIA -terse -e $sgedir -o $sgedir -t 1:$n`
    `echo $home/julia --worker` | qsub_cmd
    out = cmd_stdout_stream(qsub_cmd)
    if !success(qsub_cmd)
        error("batch queue not available (could not run qsub)")
    end
    id = split(readline(out),'.')[1]
    println("job id is $id")
    print("waiting for job to start");
    workers = cell(n)
    for i=1:n
        # wait for each output stream file to get created
        fname = "$sgedir/JULIA.o$(id).$(i)"
        local fl, port
        fexists = false
        sleep(0.5)
        while !fexists
            try
                fl = open(fname)
                try
                    port = read(fl,Int16)
                catch e
                    close(fl)
                    throw(e)
                end
                fexists = true
            catch
                print(".");
                sleep(0.5)
            end
        end
        hostname = bytestring(readline(fl)[1:end-1])
        #print("hostname=$hostname, port=$port\n")
        workers[i] = Worker(hostname, port)
        close(fl)
    end
    print("\n")
    workers
end

addprocs_sge(n) = add_workers(PGRP, start_sge_workers(n))

#include("vcloud.jl")

## global objects and collective operations ##

type GlobalObject
    local_identity
    refs::Array{RemoteRef,1}

    global init_GlobalObject
    function init_GlobalObject(mi, procs, rids, initializer)
        np = length(procs)
        refs = Array(RemoteRef, np)
        local myrid

        for i=1:np
            refs[i] = WeakRemoteRef(procs[i], rids[i][1], rids[i][2])
            if procs[i] == mi
                myrid = rids[i]
            end
        end
        init_GlobalObject(mi, procs, rids, initializer, refs, myrid)
    end
    function init_GlobalObject(mi, procs, rids, initializer, refs, myrid)
        np = length(procs)
        go = new((), refs)

        # doing this lookup_ref is what adds the creating node to the client
        # set of all the Refs. so WeakRemoteRef is a bit of a misnomer.
        wi = lookup_ref(myrid)
        function del_go_client(go)
            if has(wi.clientset, mi)
                #println("$(myid()) trying to delete $(go.refs)")
                for i=1:np
                    send_del_client(go.refs[i])
                end
            end
            if !isempty(wi.clientset)
                # still has some remote clients, restore finalizer & stay alive
                finalizer(go, del_go_client)
            end
        end
        finalizer(go, del_go_client)
        go.local_identity = initializer(go)
        # make our reference to it weak so we can detect when there are
        # no local users of the object.
        # NOTE: this is put(go.refs[mi], WeakRef(go))
        wi.result = WeakRef(go)
        wi.done = true
        notify_done(wi)
        go
    end

    # initializer is a function that will be called on the new G.O., and its
    # result will be used to set go.local_identity
    function GlobalObject(procs, initializer::Function)
        # makes remote object cycles, but we can take advantage of the known
        # topology to avoid fully-general cycle collection.
        # . keep a weak table of all client RemoteRefs, unique them
        # . send add_client when adding a new client for an object
        # . send del_client when an RR is collected
        # . the RemoteRefs inside a GlobalObject are weak
        #   . initially the creator of the GO is the only client
        #     everybody has {creator} as the client set
        #   . when a GO is sent, add a client to everybody
        #     . sender knows whether recipient is a client already by
        #       looking at the client set for its own copy, so it can
        #       avoid the client add message in this case.
        #   . send del_client when there are no references to the GO
        #     except the one in PGRP.refs
        #     . done by adding a finalizer to the GO that revives it by
        #       reregistering the finalizer until the client set is empty
        np = length(procs)
        r = Array(RemoteRef, np)
        mi = myid()
        participate = false
        midx = 0
        for i=1:np
            # create a set of refs to be initialized by GlobalObject above
            # these can be weak since their lifetimes are managed by the
            # GlobalObject and its finalizer
            r[i] = WeakRemoteRef(procs[i])
            if procs[i] == mi
                participate = true
                midx = i
            end
        end
        rids = { rr2id(r[i]) for i=1:np }
        for p in procs
            if p != mi
                remote_do(p, init_GlobalObject, p, procs, rids, initializer)
            end
        end
        if !participate
            go = new((), r)
            go.local_identity = initializer(go)  # ???
            go
        else
            init_GlobalObject(mi, procs, rids, initializer, r, rr2id(r[midx]))
        end
    end

    function GlobalObject(initializer::Function)
        GlobalObject(1:nprocs(), initializer)
    end
    GlobalObject() = GlobalObject(identity)
end

show(g::GlobalObject) = (r = g.refs[myid()];
                         print("GlobalObject($(r.whence),$(r.id))"))

function is_go_member(g::GlobalObject, p::Integer)
    for i=1:length(g.refs)
        r = g.refs[i]
        if r.where == p
            return r
        end
    end
    return false
end

const _jl_temp_goref = GORef(0,0)
function serialize(s, g::GlobalObject)
    global PGRP
    # a GO is sent to a machine by sending just the RemoteRef for its
    # copy. much smaller message.
    i = worker_id_from_socket(s)
    if i == -1
        error("global object cannot be sent outside its process group")
    end
    ri = is_go_member(g, i)
    if is(ri, false)
        li = g.local_identity
        g.local_identity = nothing
        invoke(serialize, (Any, Any), s, g)
        g.local_identity = li
        return
    end
    mi = myid()
    myref = is_go_member(g, mi)
    if is(myref, false)
        # if I don't own a piece of this GO, I can't tell whether an
        # add_client of the destination node is necessary. therefore I
        # have to do one to be conservative.
        addnew = true
    else
        wi = PGRP.refs[rr2id(myref)]
        addnew = !has(wi.clientset, i)
    end
    if addnew
        # adding new client to this GO
        # node doing the serializing is responsible for notifying others of
        # new references.
        for rr = g.refs
            send_add_client(rr, i)
        end
    end
    _jl_temp_goref.whence = ri.whence
    _jl_temp_goref.id = ri.id
    serialize(s, _jl_temp_goref)
end

localize(g::GlobalObject) = g.local_identity
fetch(g::GlobalObject) = g.local_identity
#localize_ref(g::GlobalObject) = g.local_identity

broadcast(x) = GlobalObject(g->x)

function ref(g::GlobalObject, args...)
    g.local_identity[args...]
end

## higher-level functions: spawn, pmap, pfor, etc. ##

sync_begin() = tls(:SPAWNS, ({}, get(tls(), :SPAWNS, ())))

function sync_end()
    spawns = get(tls(), :SPAWNS, ())
    if is(spawns,())
        error("sync_end() without sync_begin()")
    end
    refs = spawns[1]
    tls(:SPAWNS, spawns[2])
    for r in refs
        wait(r)
    end
end

macro sync(block)
    quote
        sync_begin()
        v = $esc(block)
        sync_end()
        v
    end
end

function sync_add(r)
    spawns = get(tls(), :SPAWNS, ())
    if !is(spawns,())
        push(spawns[1], r)
    end
    r
end

spawnat(p, thunk) = sync_add(remote_call(p, thunk))

let lastp = 1
    global spawn
    function spawn(thunk::Function)
        p = -1
        env = thunk.env
        if isa(env,Tuple)
            for v in env
                if isa(v,Box)
                    v = v.contents
                end
                if isa(v,RemoteRef)
                    p = v.where; break
                end
            end
        end
        if p == -1
            p = lastp; lastp += 1
            if lastp > nprocs()
                lastp = 1
            end
        end
        spawnat(p, thunk)
    end
end

find_vars(e) = find_vars(e, {})
function find_vars(e, lst)
    if isa(e,Symbol)
        if !isbound(e) || isconst(e)
            # exclude global constants
        else
            push(lst, e)
        end
    elseif isa(e,Expr)
        for x in e.args
            find_vars(x,lst)
        end
    end
    lst
end

# wrap an expression in "let a=a,b=b,..." for each var it references
function localize_vars(expr)
    v = find_vars(expr)
    # requires a special feature of the front end that knows how to insert
    # the correct variables. the list of free variables cannot be computed
    # from a macro.
    Expr(:localize, {:(()->($expr)), v...}, Any)
end

macro spawn(expr)
    expr = localize_vars(:(()->($expr)))
    :(spawn($esc(expr)))
end

function spawnlocal(thunk)
    global Workqueue
    global PGRP
    global _jl_work_cb_handle
    rr = RemoteRef(myid())
    sync_add(rr)
    rid = rr2id(rr)
    wi = WorkItem(thunk)
    (PGRP::ProcessGroup).refs[rid] = wi
    add(wi.clientset, rid[1])
    push(Workqueue, wi)   # add to the *front* of the queue, work first
    queueAsync(_jl_work_cb_handle)
    yield()
    rr
end

macro spawnlocal(expr)
    expr = localize_vars(:(()->($expr)))
    :(spawnlocal($esc(expr)))
end

macro spawnat(p, expr)
    expr = localize_vars(:(()->($expr)))
    :(spawnat($p, $esc(expr)))
end

function at_each(f, args...)
    for i=1:nprocs()
        sync_add(remote_call(i, f, args...))
    end
end

macro everywhere(ex)
    quote
        @sync begin
            at_each(()->eval($expr(:quote,ex)))
        end
    end
end

function pmap_static(f, lsts...)
    np = nprocs()
    n = length(lsts[1])
    { remote_call((i-1)%np+1, f, map(L->L[i], lsts)...) for i = 1:n }
end

pmap(f) = f()

# dynamic scheduling by creating a local task to feed work to each processor
# as it finishes.
# example unbalanced workload:
# rsym(n) = (a=rand(n,n);a*a')
# L = {rsym(200),rsym(1000),rsym(200),rsym(1000),rsym(200),rsym(1000),rsym(200),rsym(1000)};
# pmap(eig, L);
function pmap(f, lsts...)
    np = nprocs()
    n = length(lsts[1])
    results = cell(n)
    i = 1
    # function to produce the next work item from the queue.
    # in this case it's just an index.
    next_idx() = (idx=i; i+=1; idx)
    @sync begin
        for p=1:np
            @spawnat myid() begin
                while true
                    idx = next_idx()
                    if idx > n
                        break
                    end
                    results[idx] = remote_call_fetch(p, f,
                                                     map(L->L[idx], lsts)...)
                end
            end
        end
    end
    results
end

function preduce(reducer, f, r::Range1{Int})
    np = nprocs()
    N = length(r)
    each = div(N,np)
    rest = rem(N,np)
    if each < 1
        return fetch(@spawn f(first(r), first(r)+N-1))
    end
    results = cell(np)
    for i=1:np
        lo = first(r) + (i-1)*each
        hi = lo + each-1
        if i==np
            hi += rest
        end
        results[i] = @spawn f(lo, hi)
    end
    mapreduce(reducer, fetch, results)
end

function pfor(f, r::Range1{Int})
    np = nprocs()
    N = length(r)
    each = div(N,np)
    rest = rem(N,np)
    if each < 1
        @spawn f(first(r), first(r)+N-1)
        return
    end
    for i=1:np
        lo = first(r) + (i-1)*each
        hi = lo + each-1
        if i==np
            hi += rest
        end
        @spawn f(lo,hi)
    end
    nothing
end

function make_preduce_body(reducer, var, body)
    localize_vars(
    quote
        function (lo::Int, hi::Int)
            $esc(var) = lo
            ac = $esc(body)
            for $esc(var) = (lo+1):hi
                ac = ($esc(reducer))(ac, $esc(body))
            end
            ac
        end
    end
                  )
end

function make_pfor_body(var, body)
    localize_vars(
    quote
        function (lo::Int, hi::Int)
            for $esc(var) = lo:hi
                $esc(body)
            end
        end
    end
                  )
end

macro parallel(args...)
    na = length(args)
    if na==1
        loop = args[1]
    elseif na==2
        reducer = args[1]
        loop = args[2]
    else
        throw(ArgumentError("wrong number of arguments to @parallel"))
    end
    if !isa(loop,Expr) || !is(loop.head,:for)
        error("malformed @parallel loop")
    end
    var = loop.args[1].args[1]
    r = loop.args[1].args[2]
    body = loop.args[2]
    if na==1
        quote
            pfor($make_pfor_body(var, body), $esc(r))
        end
    else
        quote
            preduce($esc(reducer),
                    $make_preduce_body(reducer, var, body), $esc(r))
        end
    end
end

## demos ##

# fv(a)=eig(a)[2][2]
# A=randn(800,800);A=A*A';
# pmap(fv, {A,A,A})

#all2all() = at_each(hello_from, myid())

#hello_from(i) = print("message from $i to $(myid())\n")

# monte carlo estimate of pi
# function buffon(niter)
#     nc =
#     @parallel (+) for i=1:niter
#         rand() <= sin(rand()*pi/2) ? 1 : 0
#     end
#     2/(nc/niter)
# end

## event processing, I/O and work scheduling ##

function make_scheduled(t::Task)
    t.parent = Scheduler
    enq_work(WorkItem(t))
    t
end

yield() = yieldto(Scheduler)

function _jl_work_cb()
    if !isempty(Workqueue)
        perform_work()
    else
        queueAsync(fgcm)
    end
end
_jl_work_cb(args...) = _jl_work_cb()

function event_loop(isclient)
    global _jl_work_cb_handle, fgcm
    fdset = FDSet()
    iserr, lasterr = false, ()
    _jl_work_cb_handle = SingleAsyncWork(globalEventLoop(),_jl_work_cb)
    fgcm = SingleAsyncWork(globalEventLoop(),(args...)->flush_gc_msgs());
    timer = TimeoutAsyncWork(globalEventLoop(),(args...)->queueAsync(_jl_work_cb_handle))
    startTimer(timer,int64(1),int64(10000)) #do work every 10s
    while true
        try
            if iserr
                show(lasterr)
                iserr, lasterr = false, ()
            end
            run_event_loop(globalEventLoop());
        catch e
            if isa(e,DisconnectException)
                # TODO: wake up tasks waiting for failed process
                if !isclient
                    return
                end
            elseif isclient && isa(e,InterruptException)
                # root task is waiting for something on client. allow C-C
                # to interrupt.
                interrupt_waiting_task(_jl_roottask_wi, e)
            end
            iserr, lasterr = true, e
        end
    end
end

# force a task to stop waiting, providing with_value as the value of
# whatever it's waiting for.
function interrupt_waiting_task(wi::WorkItem, with_value)
    global Waiting
    for (oid, jobs) = Waiting
        for j in jobs
            if is(j[2], wi)
                deliver_result((), j[1], oid, ()->with_value)
                return
            end
        end
    end
end<|MERGE_RESOLUTION|>--- conflicted
+++ resolved
@@ -195,13 +195,7 @@
     locs = map(x->Location(x.host,x.port), w)
     # NOTE: currently only node 1 can add new nodes, since nobody else
     # has the full list of address:port
-<<<<<<< HEAD
-    newlocs = append(PGRP.locs, locs)
-=======
     newlocs = [PGRP.locs, locs]
-    sockets = Dict()
-    handler = fd->message_handler(fd, sockets)
->>>>>>> 4f692899
     for i=1:n
         push(PGRP.workers, w[i])
         w[i].id = PGRP.np+i
